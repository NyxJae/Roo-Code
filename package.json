{
	"name": "roo-cline",
	"displayName": "Roo Code (prev. Roo Cline)",
	"description": "A whole dev team of AI agents in your editor.",
	"publisher": "RooVeterinaryInc",
	"version": "3.8.6",
	"icon": "assets/icons/rocket.png",
	"galleryBanner": {
		"color": "#617A91",
		"theme": "dark"
	},
	"engines": {
		"vscode": "^1.84.0"
	},
	"author": {
		"name": "Roo Vet"
	},
	"repository": {
		"type": "git",
		"url": "https://github.com/RooVetGit/Roo-Code"
	},
	"homepage": "https://github.com/RooVetGit/Roo-Code",
	"categories": [
		"AI",
		"Chat",
		"Programming Languages",
		"Education",
		"Snippets",
		"Testing"
	],
	"keywords": [
		"cline",
		"claude",
		"dev",
		"mcp",
		"openrouter",
		"coding",
		"agent",
		"autonomous",
		"chatgpt",
		"sonnet",
		"ai",
		"llama",
		"roo code",
		"roocode"
	],
	"activationEvents": [
		"onLanguage",
		"onStartupFinished"
	],
	"main": "./dist/extension.js",
	"contributes": {
		"viewsContainers": {
			"activitybar": [
				{
					"id": "roo-cline-ActivityBar",
					"title": "Roo Code",
					"icon": "$(rocket)"
				}
			]
		},
		"views": {
			"roo-cline-ActivityBar": [
				{
					"type": "webview",
					"id": "roo-cline.SidebarProvider",
					"name": ""
				}
			]
		},
		"commands": [
			{
				"command": "roo-cline.plusButtonClicked",
				"title": "New Task",
				"icon": "$(add)"
			},
			{
				"command": "roo-cline.mcpButtonClicked",
				"title": "MCP Servers",
				"icon": "$(server)"
			},
			{
				"command": "roo-cline.promptsButtonClicked",
				"title": "Prompts",
				"icon": "$(notebook)"
			},
			{
				"command": "roo-cline.historyButtonClicked",
				"title": "History",
				"icon": "$(history)"
			},
			{
				"command": "roo-cline.popoutButtonClicked",
				"title": "Open in Editor",
				"icon": "$(link-external)"
			},
			{
				"command": "roo-cline.settingsButtonClicked",
				"title": "Settings",
				"icon": "$(settings-gear)"
			},
			{
				"command": "roo-cline.helpButtonClicked",
				"title": "Documentation",
				"icon": "$(question)"
			},
			{
				"command": "roo-cline.openInNewTab",
				"title": "Open In New Tab",
				"category": "Roo Code"
			},
			{
				"command": "roo-cline.explainCode",
				"title": "Roo Code: Explain Code",
				"category": "Roo Code"
			},
			{
				"command": "roo-cline.fixCode",
				"title": "Roo Code: Fix Code",
				"category": "Roo Code"
			},
			{
				"command": "roo-cline.improveCode",
				"title": "Roo Code: Improve Code",
				"category": "Roo Code"
			},
			{
				"command": "roo-cline.addToContext",
				"title": "Roo Code: Add To Context",
				"category": "Roo Code"
			},
			{
				"command": "roo-cline.terminalAddToContext",
				"title": "Roo Code: Add Terminal Content to Context",
				"category": "Terminal"
			},
			{
				"command": "roo-cline.terminalFixCommand",
				"title": "Roo Code: Fix This Command",
				"category": "Terminal"
			},
			{
				"command": "roo-cline.terminalExplainCommand",
				"title": "Roo Code: Explain This Command",
				"category": "Terminal"
			},
			{
				"command": "roo-cline.terminalFixCommandInCurrentTask",
				"title": "Roo Code: Fix This Command (Current Task)",
				"category": "Terminal"
			},
			{
				"command": "roo-cline.terminalExplainCommandInCurrentTask",
				"title": "Roo Code: Explain This Command (Current Task)",
				"category": "Terminal"
			},
			{
				"command": "roo-cline.sendClipboardToHumanRelay",
				"title": "Roo Code: Send Clipboard Content to Human Relay",
				"category": "Roo Code"
			}
		],
		"keybindings": [
			{
				"command": "roo-cline.sendClipboardToHumanRelay",
				"key": "ctrl+alt+v",
				"mac": "cmd+alt+v"
			}
		],
		"menus": {
			"editor/context": [
				{
					"command": "roo-cline.explainCode",
					"when": "editorHasSelection",
					"group": "Roo Code@1"
				},
				{
					"command": "roo-cline.fixCode",
					"when": "editorHasSelection",
					"group": "Roo Code@2"
				},
				{
					"command": "roo-cline.improveCode",
					"when": "editorHasSelection",
					"group": "Roo Code@3"
				},
				{
					"command": "roo-cline.addToContext",
					"when": "editorHasSelection",
					"group": "Roo Code@4"
				}
			],
			"terminal/context": [
				{
					"command": "roo-cline.terminalAddToContext",
					"group": "Roo Code@1"
				},
				{
					"command": "roo-cline.terminalFixCommand",
					"group": "Roo Code@2"
				},
				{
					"command": "roo-cline.terminalExplainCommand",
					"group": "Roo Code@3"
				},
				{
					"command": "roo-cline.terminalFixCommandInCurrentTask",
					"group": "Roo Code@5"
				},
				{
					"command": "roo-cline.terminalExplainCommandInCurrentTask",
					"group": "Roo Code@6"
				}
			],
			"view/title": [
				{
					"command": "roo-cline.plusButtonClicked",
					"group": "navigation@1",
					"when": "view == roo-cline.SidebarProvider"
				},
				{
					"command": "roo-cline.promptsButtonClicked",
					"group": "navigation@2",
					"when": "view == roo-cline.SidebarProvider"
				},
				{
					"command": "roo-cline.mcpButtonClicked",
					"group": "navigation@3",
					"when": "view == roo-cline.SidebarProvider"
				},
				{
					"command": "roo-cline.historyButtonClicked",
					"group": "navigation@4",
					"when": "view == roo-cline.SidebarProvider"
				},
				{
					"command": "roo-cline.popoutButtonClicked",
					"group": "navigation@5",
					"when": "view == roo-cline.SidebarProvider"
				},
				{
					"command": "roo-cline.settingsButtonClicked",
					"group": "navigation@6",
					"when": "view == roo-cline.SidebarProvider"
				},
				{
					"command": "roo-cline.helpButtonClicked",
					"group": "navigation@7",
					"when": "view == roo-cline.SidebarProvider"
				}
			]
		},
		"configuration": {
			"title": "Roo Code",
			"properties": {
				"roo-cline.allowedCommands": {
					"type": "array",
					"items": {
						"type": "string"
					},
					"default": [
						"npm test",
						"npm install",
						"tsc",
						"git log",
						"git diff",
						"git show"
					],
					"description": "Commands that can be auto-executed when 'Always approve execute operations' is enabled"
				},
				"roo-cline.vsCodeLmModelSelector": {
					"type": "object",
					"properties": {
						"vendor": {
							"type": "string",
							"description": "The vendor of the language model (e.g. copilot)"
						},
						"family": {
							"type": "string",
							"description": "The family of the language model (e.g. gpt-4)"
						}
					},
					"description": "Settings for VSCode Language Model API"
				}
			}
		}
	},
	"scripts": {
		"build": "npm run build:webview && npm run vsix",
		"build:webview": "cd webview-ui && npm run build",
		"compile": "tsc -p . --outDir out && node esbuild.js",
		"install:all": "npm install npm-run-all && npm run install:_all",
		"install:_all": "npm-run-all -p install-*",
		"install-extension": "npm install",
		"install-webview": "cd webview-ui && npm install",
		"install-e2e": "cd e2e && npm install",
		"install-benchmark": "cd benchmark && npm install",
		"lint": "npm-run-all -p lint:*",
		"lint:extension": "eslint src --ext ts",
		"lint:webview": "cd webview-ui && npm run lint",
		"lint:e2e": "cd e2e && npm run lint",
		"lint:benchmark": "cd benchmark && npm run lint",
		"check-types": "npm-run-all -p check-types:*",
		"check-types:extension": "tsc --noEmit",
		"check-types:webview": "cd webview-ui && npm run check-types",
		"check-types:e2e": "cd e2e && npm run check-types",
		"check-types:benchmark": "cd benchmark && npm run check-types",
		"package": "npm run build:webview && npm run check-types && npm run lint && node esbuild.js --production",
		"pretest": "npm run compile",
		"dev": "cd webview-ui && npm run dev",
		"test": "npm-run-all -p test:*",
		"test:extension": "jest",
		"test:webview": "cd webview-ui && npm run test",
		"prepare": "husky",
		"publish:marketplace": "vsce publish && ovsx publish",
		"publish": "npm run build && changeset publish && npm install --package-lock-only",
		"version-packages": "changeset version && npm install --package-lock-only",
		"vscode:prepublish": "npm run package",
		"vsix": "rimraf bin && mkdirp bin && npx vsce package --out bin",
		"watch": "npm-run-all -p watch:*",
		"watch:esbuild": "node esbuild.js --watch",
		"watch:tsc": "tsc --noEmit --watch --project tsconfig.json",
		"watch-tests": "tsc -p . -w --outDir out",
		"changeset": "changeset",
		"knip": "knip --include files",
		"clean": "npm-run-all -p clean:*",
		"clean:extension": "rimraf bin dist out",
		"clean:webview": "cd webview-ui && npm run clean",
		"clean:e2e": "cd e2e && npm run clean",
		"clean:benchmark": "cd benchmark && npm run clean",
		"update-contributors": "node scripts/update-contributors.js"
	},
	"dependencies": {
		"@anthropic-ai/bedrock-sdk": "^0.10.2",
		"@anthropic-ai/sdk": "^0.37.0",
		"@anthropic-ai/vertex-sdk": "^0.7.0",
		"@aws-sdk/client-bedrock-runtime": "^3.706.0",
		"@google-cloud/vertexai": "^1.9.3",
		"@google/generative-ai": "^0.18.0",
		"@mistralai/mistralai": "^1.3.6",
		"@modelcontextprotocol/sdk": "^1.7.0",
		"@types/clone-deep": "^4.0.4",
		"@types/pdf-parse": "^1.1.4",
		"@types/tmp": "^0.2.6",
		"@types/turndown": "^5.0.5",
		"@types/vscode": "^1.95.0",
		"@vscode/codicons": "^0.0.36",
		"axios": "^1.7.4",
		"cheerio": "^1.0.0",
		"chokidar": "^4.0.1",
		"clone-deep": "^4.0.1",
		"default-shell": "^2.2.0",
		"delay": "^6.0.0",
		"diff": "^5.2.0",
		"diff-match-patch": "^1.0.5",
		"fast-deep-equal": "^3.1.3",
		"fastest-levenshtein": "^1.0.16",
		"get-folder-size": "^5.0.0",
		"globby": "^14.0.2",
		"isbinaryfile": "^5.0.2",
		"js-tiktoken": "^1.0.19",
		"mammoth": "^1.8.0",
		"monaco-vscode-textmate-theme-converter": "^0.1.7",
		"openai": "^4.78.1",
		"os-name": "^6.0.0",
		"p-wait-for": "^5.0.2",
		"pdf-parse": "^1.1.1",
		"pkce-challenge": "^4.1.0",
		"posthog-node": "^4.7.0",
		"pretty-bytes": "^6.1.1",
		"puppeteer-chromium-resolver": "^23.0.0",
		"puppeteer-core": "^23.4.0",
		"reconnecting-eventsource": "^1.6.4",
<<<<<<< HEAD
=======
		"say": "^0.16.0",
>>>>>>> d6d6e350
		"serialize-error": "^11.0.3",
		"simple-git": "^3.27.0",
		"sound-play": "^1.1.0",
		"string-similarity": "^4.0.4",
		"strip-ansi": "^7.1.0",
		"strip-bom": "^5.0.0",
		"tmp": "^0.2.3",
		"tree-sitter-wasms": "^0.1.11",
		"turndown": "^7.2.0",
		"web-tree-sitter": "^0.22.6",
		"zod": "^3.23.8"
	},
	"devDependencies": {
		"@changesets/cli": "^2.27.10",
		"@changesets/types": "^6.0.0",
		"@dotenvx/dotenvx": "^1.34.0",
		"@types/debug": "^4.1.12",
		"@types/diff": "^5.2.1",
		"@types/diff-match-patch": "^1.0.36",
		"@types/glob": "^8.1.0",
		"@types/jest": "^29.5.14",
		"@types/node": "20.x",
		"@types/string-similarity": "^4.0.2",
		"@typescript-eslint/eslint-plugin": "^7.14.1",
		"@typescript-eslint/parser": "^7.11.0",
		"esbuild": "^0.24.0",
		"eslint": "^8.57.0",
		"glob": "^11.0.1",
		"husky": "^9.1.7",
		"jest": "^29.7.0",
		"jest-simple-dot-reporter": "^1.0.5",
		"knip": "^5.44.4",
		"lint-staged": "^15.2.11",
		"mkdirp": "^3.0.1",
		"npm-run-all": "^4.1.5",
		"prettier": "^3.4.2",
		"rimraf": "^6.0.1",
		"ts-jest": "^29.2.5",
		"typescript": "^5.4.5"
	},
	"lint-staged": {
		"*.{js,jsx,ts,tsx,json,css,md}": [
			"prettier --write"
		],
		"src/**/*.{ts,tsx}": [
			"npx eslint -c .eslintrc.json --max-warnings=0 --fix"
		],
		"webview-ui/**/*.{ts,tsx}": [
			"npx eslint -c webview-ui/.eslintrc.json --max-warnings=0 --fix"
		]
	}
}<|MERGE_RESOLUTION|>--- conflicted
+++ resolved
@@ -371,10 +371,7 @@
 		"puppeteer-chromium-resolver": "^23.0.0",
 		"puppeteer-core": "^23.4.0",
 		"reconnecting-eventsource": "^1.6.4",
-<<<<<<< HEAD
-=======
 		"say": "^0.16.0",
->>>>>>> d6d6e350
 		"serialize-error": "^11.0.3",
 		"simple-git": "^3.27.0",
 		"sound-play": "^1.1.0",
